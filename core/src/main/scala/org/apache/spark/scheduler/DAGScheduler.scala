--- conflicted
+++ resolved
@@ -277,13 +277,8 @@
    * Submit a job to the job scheduler and get a JobWaiter object back. The JobWaiter object
    * can be used to block until the the job finishes executing or can be used to cancel the job.
    */
-<<<<<<< HEAD
-  private[scheduler] def prepareJob[T, U: ClassTag](
-      finalRdd: RDD[T],
-=======
   def submitJob[T, U](
       rdd: RDD[T],
->>>>>>> 3d4ad84b
       func: (TaskContext, Iterator[T]) => U,
       partitions: Seq[Int],
       callSite: String,
@@ -312,13 +307,8 @@
     waiter
   }
 
-<<<<<<< HEAD
   def runJob[T, U: ClassTag](
-      finalRdd: RDD[T],
-=======
-  def runJob[T, U: ClassManifest](
       rdd: RDD[T],
->>>>>>> 3d4ad84b
       func: (TaskContext, Iterator[T]) => U,
       partitions: Seq[Int],
       callSite: String,
