--- conflicted
+++ resolved
@@ -1,10 +1,6 @@
 package spark
 
-<<<<<<< HEAD
-import java.io.{DataInputStream, DataOutputStream, ByteArrayOutputStream, ByteArrayInputStream}
-=======
 import java.io._
->>>>>>> f63a40fd
 import java.util.concurrent.ConcurrentHashMap
 
 import akka.actor._
@@ -27,17 +23,10 @@
   extends MapOutputTrackerMessage 
 private[spark] case object StopMapOutputTracker extends MapOutputTrackerMessage
 
-<<<<<<< HEAD
-class MapOutputTrackerActor(tracker: MapOutputTracker) extends Actor with Logging {
-  def receive = {
-    case GetMapOutputLocations(shuffleId: Int) =>
-      logInfo("Asked to get map output locations for shuffle " + shuffleId)
-=======
 private[spark] class MapOutputTrackerActor(tracker: MapOutputTracker) extends Actor with Logging {
   def receive = {
     case GetMapOutputStatuses(shuffleId: Int, requester: String) =>
       logInfo("Asked to send map output locations for shuffle " + shuffleId + " to " + requester)
->>>>>>> f63a40fd
       sender ! tracker.getSerializedLocations(shuffleId)
 
     case StopMapOutputTracker =>
@@ -54,11 +43,7 @@
 
   val timeout = 10.seconds
 
-<<<<<<< HEAD
-  var bmAddresses = new ConcurrentHashMap[Int, Array[BlockManagerId]]
-=======
   var mapStatuses = new ConcurrentHashMap[Int, Array[MapStatus]]
->>>>>>> f63a40fd
 
   // Incremented every time a fetch fails so that client nodes know to clear
   // their cache of map output locations if this happens.
@@ -68,10 +53,6 @@
   // Cache a serialized version of the output statuses for each shuffle to send them out faster
   var cacheGeneration = generation
   val cachedSerializedStatuses = new HashMap[Int, Array[Byte]]
-
-  // Cache a serialized version of the output locations for each shuffle to send them out faster
-  var cacheGeneration = generation
-  val cachedSerializedLocs = new HashMap[Int, Array[Byte]]
 
   var trackerActor: ActorRef = if (isMaster) {
     val actor = actorSystem.actorOf(Props(new MapOutputTrackerActor(this)), name = actorName)
@@ -142,17 +123,10 @@
   // Remembers which map output locations are currently being fetched on a worker
   val fetching = new HashSet[Int]
   
-<<<<<<< HEAD
-  // Called on possibly remote nodes to get the server URIs for a given shuffle
-  def getServerAddresses(shuffleId: Int): Array[BlockManagerId] = {
-    val locs = bmAddresses.get(shuffleId)
-    if (locs == null) {
-=======
   // Called on possibly remote nodes to get the server URIs and output sizes for a given shuffle
   def getServerStatuses(shuffleId: Int, reduceId: Int): Array[(BlockManagerId, Long)] = {
     val statuses = mapStatuses.get(shuffleId)
     if (statuses == null) {
->>>>>>> f63a40fd
       logInfo("Don't have map outputs for shuffle " + shuffleId + ", fetching them")
       fetching.synchronized {
         if (fetching.contains(shuffleId)) {
@@ -172,30 +146,18 @@
       }
       // We won the race to fetch the output locs; do so
       logInfo("Doing the fetch; tracker actor = " + trackerActor)
-<<<<<<< HEAD
-      val fetchedBytes = askTracker(GetMapOutputLocations(shuffleId)).asInstanceOf[Array[Byte]]
-      val fetchedLocs = deserializeLocations(fetchedBytes)
-      
-      logInfo("Got the output locations")
-      bmAddresses.put(shuffleId, fetchedLocs)
-=======
       val host = System.getProperty("spark.hostname", Utils.localHostName)
       val fetchedBytes = askTracker(GetMapOutputStatuses(shuffleId, host)).asInstanceOf[Array[Byte]]
       val fetchedStatuses = deserializeStatuses(fetchedBytes)
       
       logInfo("Got the output locations")
       mapStatuses.put(shuffleId, fetchedStatuses)
->>>>>>> f63a40fd
       fetching.synchronized {
         fetching -= shuffleId
         fetching.notifyAll()
       }
-<<<<<<< HEAD
-      return fetchedLocs
-=======
       return fetchedStatuses.map(s =>
         (s.address, MapOutputTracker.decompressSize(s.compressedSizes(reduceId))))
->>>>>>> f63a40fd
     } else {
       return statuses.map(s =>
         (s.address, MapOutputTracker.decompressSize(s.compressedSizes(reduceId))))
@@ -237,20 +199,6 @@
   }
 
   def getSerializedLocations(shuffleId: Int): Array[Byte] = {
-<<<<<<< HEAD
-    var locs: Array[BlockManagerId] = null
-    var generationGotten: Long = -1
-    generationLock.synchronized {
-      if (generation > cacheGeneration) {
-        cachedSerializedLocs.clear()
-        cacheGeneration = generation
-      }
-      cachedSerializedLocs.get(shuffleId) match {
-        case Some(bytes) =>
-          return bytes
-        case None =>
-          locs = bmAddresses.get(shuffleId)
-=======
     var statuses: Array[MapStatus] = null
     var generationGotten: Long = -1
     generationLock.synchronized {
@@ -263,69 +211,23 @@
           return bytes
         case None =>
           statuses = mapStatuses.get(shuffleId)
->>>>>>> f63a40fd
           generationGotten = generation
       }
     }
     // If we got here, we failed to find the serialized locations in the cache, so we pulled
     // out a snapshot of the locations as "locs"; let's serialize and return that
-<<<<<<< HEAD
-    val bytes = serializeLocations(locs)
-    // Add them into the table only if the generation hasn't changed while we were working
-    generationLock.synchronized {
-      if (generation == generationGotten) {
-        cachedSerializedLocs(shuffleId) = bytes
-=======
     val bytes = serializeStatuses(statuses)
     logInfo("Size of output statuses for shuffle %d is %d bytes".format(shuffleId, bytes.length))
     // Add them into the table only if the generation hasn't changed while we were working
     generationLock.synchronized {
       if (generation == generationGotten) {
         cachedSerializedStatuses(shuffleId) = bytes
->>>>>>> f63a40fd
       }
     }
     return bytes
   }
 
   // Serialize an array of map output locations into an efficient byte format so that we can send
-<<<<<<< HEAD
-  // it to reduce tasks. We do this by grouping together the locations by block manager ID.
-  def serializeLocations(locs: Array[BlockManagerId]): Array[Byte] = {
-    val out = new ByteArrayOutputStream
-    val dataOut = new DataOutputStream(out)
-    dataOut.writeInt(locs.length)
-    val grouped = locs.zipWithIndex.groupBy(_._1)
-    dataOut.writeInt(grouped.size)
-    for ((id, pairs) <- grouped if id != null) {
-      dataOut.writeUTF(id.ip)
-      dataOut.writeInt(id.port)
-      dataOut.writeInt(pairs.length)
-      for ((_, blockIndex) <- pairs) {
-        dataOut.writeInt(blockIndex)
-      }
-    }
-    dataOut.close()
-    out.toByteArray
-  }
-
-  // Opposite of serializeLocations.
-  def deserializeLocations(bytes: Array[Byte]): Array[BlockManagerId] = {
-    val dataIn = new DataInputStream(new ByteArrayInputStream(bytes))
-    val length = dataIn.readInt()
-    val array = new Array[BlockManagerId](length)
-    val numGroups = dataIn.readInt()
-    for (i <- 0 until numGroups) {
-      val ip = dataIn.readUTF()
-      val port = dataIn.readInt()
-      val id = new BlockManagerId(ip, port)
-      val numBlocks = dataIn.readInt()
-      for (j <- 0 until numBlocks) {
-        array(dataIn.readInt()) = id
-      }
-    }
-    array
-=======
   // it to reduce tasks. We do this by compressing the serialized bytes using GZIP. They will
   // generally be pretty compressible because many map outputs will be on the same hostname.
   def serializeStatuses(statuses: Array[MapStatus]): Array[Byte] = {
@@ -368,6 +270,5 @@
     } else {
       math.pow(LOG_BASE, (compressedSize & 0xFF)).toLong
     }
->>>>>>> f63a40fd
   }
 }